<<<<<<< HEAD
RANKED_SKINCARE_INGREDIENTS = {
    "acne": [
        "Benzoyl Peroxide",
        "Salicylic Acid",
        "Retinal",
        "Azelaic Acid",
        "Niacinamide",
        "Tea Tree Oil",
        "Zinc PCA",
        "Sulfur",
        "Betaine Salicylate",
        "Propolis",
        "Centella Asiatica",
        "Mugwort (Artemisia)",
        "Willow Bark Extract"
    ],
    "hyperpigmentation": [
        "Retinoids (Retinol, Retinal, Tretinoin)",
        "Vitamin C (Ascorbic Acid)",
        "Tranexamic Acid",
        "Niacinamide",
        "Alpha Arbutin",
        "Kojic Acid",
        "Licorice Root Extract",
        "Glutathione",
        "Arbutin",
        "Mandelic Acid",
        "Bearberry Extract",
        "Rice Extract",
        "Galactomyces Ferment Filtrate"
    ],
    "dryness": [
        "Ceramides",
        "Squalane",
        "Shea Butter",
        "Hyaluronic Acid",
        "Sodium Hyaluronate",
        "Glycerin",
        "Beta-Glucan",
        "Panthenol (Vitamin B5)",
        "Urea",
        "Royal Jelly",
        "Noni Extract",
        "Jojoba Oil",
        "Avocado Oil"
    ],
    "oily skin": [
        "Niacinamide",
        "Salicylic Acid",
        "Clay (Kaolin, Bentonite)",
        "Zinc",
        "L-Carnitine",
        "Green Tea Extract",
        "Tea Tree Oil",
        "Witch Hazel"
    ],
    "sensitivity": [
        "Centella Asiatica",
        "Panthenol",
        "Madecassoside",
        "Allantoin",
        "Colloidal Oatmeal",
        "Bisabolol",
        "Green Tea Extract",
        "Aloe Vera",
        "Mugwort (Artemisia)",
        "Heartleaf (Houttuynia Cordata)"
    ],
    "anti-aging": [
        "Retinoids (Retinol, Retinal, Bakuchiol)",
        "Peptides",
        "Vitamin C",
        "EGF (Epidermal Growth Factor)",
        "Coenzyme Q10",
        "Niacinamide",
        "Fermented Ingredients",
        "Adenosine",
        "Ginseng Extract",
        "Snail Mucin",
        "Alpha Lipoic Acid"
    ],
    "dullness": [
        "Vitamin C",
        "AHAs (Glycolic Acid, Lactic Acid)",
        "Niacinamide",
        "PHA (Gluconolactone, Lactobionic Acid)",
        "Fermented Ingredients (Galactomyces, Bifida)",
        "Licorice Root",
        "Rice Bran Extract",
        "Pearl Extract"
    ],
    "blackheads": [
        "Salicylic Acid",
        "Clay",
        "Charcoal",
        "Lactic Acid",
        "PHA (Polyhydroxy Acids)",
        "Enzymes (Papain, Bromelain)",
        "Willow Bark Extract"
    ],
    "dehydration": [
        "Hyaluronic Acid",
        "Sodium Hyaluronate",
        "Beta-Glucan",
        "Glycerin",
        "Aloe Vera",
        "Tremella Mushroom Extract",
        "Seaweed Extract",
        "Propolis",
        "Noni Extract"
    ],
    "redness/rosacea": [
        "Azelaic Acid",
        "Centella Asiatica",
        "Niacinamide",
        "Green Tea Extract",
        "Allantoin",
        "Bisabolol",
        "Heartleaf (Houttuynia Cordata)",
        "Beta-Glucan",
        "Mugwort (Artemisia)"
    ],
    "dark circles": [
        "Retinal",
        "Peptides",
        "Caffeine",
        "Niacinamide",
        "Vitamin K",
        "Ginseng Extract",
        "Snail Mucin",
        "Brightening Ferments (like Galactomyces)",
        "Licorice Root",
        "Ceramides",
        "Propolis",
        "Haloxyl"
    ],
    "uneven texture": [
        "Glycolic Acid",
        "Retinol",
        "Lactic Acid",
        "PHA (Polyhydroxy Acids)",
        "Enzymes (Papain, Bromelain)"
    ],
    "sun damage": [
        "Vitamin C",
        "Niacinamide",
        "Peptides",
        "Resveratrol",
        "Ferulic Acid",
        "Green Tea Extract",
        "Sunscreen Filters (Zinc Oxide, Titanium Dioxide)"
    ],
    "pores": [
        "Niacinamide",
        "Salicylic Acid",
        "Clay",
        "Retinal",
        "PHA",
        "Witch Hazel"
    ],
    "sun protection": [
        "Zinc Oxide",
        "Titanium Dioxide",
        "Tinosorb S (Bemotrizinol)",
        "Tinosorb M (Bisoctrizole)",
        "Mexoryl SX (Ecamsule)",
        "Mexoryl XL (Drometrizole Trisiloxane)",
        "Uvinul A Plus (Diethylamino Hydroxybenzoyl Hexyl Benzoate)",
        "Uvinul T 150 (Ethylhexyl Triazone)",
        "Avobenzone",
        "Octocrylene",
        "Homosalate",
        "Octisalate",
        "Oxybenzone",
        "Vitamin E (Tocopherol)",
        "Resveratrol",
        "Polypodium Leucotomos Extract",
        "Green Tea Extract"
    ]
}
=======
RANKED_SKINCARE_INGREDIENTS = {
    "acne": [
        "Benzoyl Peroxide",
        "Salicylic Acid",
        "Retinal",
        "Azelaic Acid",
        "Niacinamide",
        "Tea Tree Oil",
        "Zinc PCA",
        "Sulfur",
        "Betaine Salicylate",
        "Propolis",
        "Centella Asiatica",
        "Mugwort (Artemisia)",
        "Willow Bark Extract"
    ],
    "hyperpigmentation": [
        "Retinoids (Retinol, Retinal, Tretinoin)",
        "Vitamin C (Ascorbic Acid)",
        "Tranexamic Acid",
        "Niacinamide",
        "Alpha Arbutin",
        "Kojic Acid",
        "Licorice Root Extract",
        "Glutathione",
        "Arbutin",
        "Mandelic Acid",
        "Bearberry Extract",
        "Rice Extract",
        "Galactomyces Ferment Filtrate"
    ],
    "dryness": [
        "Ceramides",
        "Squalane",
        "Shea Butter",
        "Hyaluronic Acid",
        "Sodium Hyaluronate",
        "Glycerin",
        "Beta-Glucan",
        "Panthenol (Vitamin B5)",
        "Urea",
        "Royal Jelly",
        "Noni Extract",
        "Jojoba Oil",
        "Avocado Oil"
    ],
    "oily skin": [
        "Niacinamide",
        "Salicylic Acid",
        "Clay (Kaolin, Bentonite)",
        "Zinc",
        "L-Carnitine",
        "Green Tea Extract",
        "Tea Tree Oil",
        "Witch Hazel"
    ],
    "sensitivity": [
        "Centella Asiatica",
        "Panthenol",
        "Madecassoside",
        "Allantoin",
        "Colloidal Oatmeal",
        "Bisabolol",
        "Green Tea Extract",
        "Aloe Vera",
        "Mugwort (Artemisia)",
        "Heartleaf (Houttuynia Cordata)"
    ],
    "anti-aging": [
        "Retinoids (Retinol, Retinal, Bakuchiol)",
        "Peptides",
        "Vitamin C",
        "EGF (Epidermal Growth Factor)",
        "Coenzyme Q10",
        "Niacinamide",
        "Fermented Ingredients",
        "Adenosine",
        "Ginseng Extract",
        "Snail Mucin",
        "Alpha Lipoic Acid"
    ],
    "dullness": [
        "Vitamin C",
        "AHAs (Glycolic Acid, Lactic Acid)",
        "Niacinamide",
        "PHA (Gluconolactone, Lactobionic Acid)",
        "Fermented Ingredients (Galactomyces, Bifida)",
        "Licorice Root",
        "Rice Bran Extract",
        "Pearl Extract"
    ],
    "blackheads": [
        "Salicylic Acid",
        "Clay",
        "Charcoal",
        "Lactic Acid",
        "PHA (Polyhydroxy Acids)",
        "Enzymes (Papain, Bromelain)",
        "Willow Bark Extract"
    ],
    "dehydration": [
        "Hyaluronic Acid",
        "Sodium Hyaluronate",
        "Beta-Glucan",
        "Glycerin",
        "Aloe Vera",
        "Tremella Mushroom Extract",
        "Seaweed Extract",
        "Propolis",
        "Noni Extract"
    ],
    "redness/rosacea": [
        "Azelaic Acid",
        "Centella Asiatica",
        "Niacinamide",
        "Green Tea Extract",
        "Allantoin",
        "Bisabolol",
        "Heartleaf (Houttuynia Cordata)",
        "Beta-Glucan",
        "Mugwort (Artemisia)"
    ],
    "dark circles": [
        "Retinal",
        "Peptides",
        "Caffeine",
        "Niacinamide",
        "Vitamin K",
        "Ginseng Extract",
        "Snail Mucin",
        "Brightening Ferments (like Galactomyces)",
        "Licorice Root",
        "Ceramides",
        "Propolis",
        "Haloxyl"
    ],
    "uneven texture": [
        "Glycolic Acid",
        "Retinol",
        "Lactic Acid",
        "PHA (Polyhydroxy Acids)",
        "Enzymes (Papain, Bromelain)"
    ],
    "sun damage": [
        "Vitamin C",
        "Niacinamide",
        "Peptides",
        "Resveratrol",
        "Ferulic Acid",
        "Green Tea Extract",
        "Sunscreen Filters (Zinc Oxide, Titanium Dioxide)"
    ],
    "pores": [
        "Niacinamide",
        "Salicylic Acid",
        "Clay",
        "Retinal",
        "PHA",
        "Witch Hazel"
    ],
    "sun protection": [
        "Zinc Oxide",
        "Titanium Dioxide",
        "Tinosorb S (Bemotrizinol)",
        "Tinosorb M (Bisoctrizole)",
        "Mexoryl SX (Ecamsule)",
        "Mexoryl XL (Drometrizole Trisiloxane)",
        "Uvinul A Plus (Diethylamino Hydroxybenzoyl Hexyl Benzoate)",
        "Uvinul T 150 (Ethylhexyl Triazone)",
        "Avobenzone",
        "Octocrylene",
        "Homosalate",
        "Octisalate",
        "Oxybenzone",
        "Vitamin E (Tocopherol)",
        "Resveratrol",
        "Polypodium Leucotomos Extract",
        "Green Tea Extract"
    ]
}
>>>>>>> 1e102122
<|MERGE_RESOLUTION|>--- conflicted
+++ resolved
@@ -1,4 +1,3 @@
-<<<<<<< HEAD
 RANKED_SKINCARE_INGREDIENTS = {
     "acne": [
         "Benzoyl Peroxide",
@@ -129,7 +128,6 @@
         "Vitamin K",
         "Ginseng Extract",
         "Snail Mucin",
-        "Brightening Ferments (like Galactomyces)",
         "Licorice Root",
         "Ceramides",
         "Propolis",
@@ -178,186 +176,4 @@
         "Polypodium Leucotomos Extract",
         "Green Tea Extract"
     ]
-}
-=======
-RANKED_SKINCARE_INGREDIENTS = {
-    "acne": [
-        "Benzoyl Peroxide",
-        "Salicylic Acid",
-        "Retinal",
-        "Azelaic Acid",
-        "Niacinamide",
-        "Tea Tree Oil",
-        "Zinc PCA",
-        "Sulfur",
-        "Betaine Salicylate",
-        "Propolis",
-        "Centella Asiatica",
-        "Mugwort (Artemisia)",
-        "Willow Bark Extract"
-    ],
-    "hyperpigmentation": [
-        "Retinoids (Retinol, Retinal, Tretinoin)",
-        "Vitamin C (Ascorbic Acid)",
-        "Tranexamic Acid",
-        "Niacinamide",
-        "Alpha Arbutin",
-        "Kojic Acid",
-        "Licorice Root Extract",
-        "Glutathione",
-        "Arbutin",
-        "Mandelic Acid",
-        "Bearberry Extract",
-        "Rice Extract",
-        "Galactomyces Ferment Filtrate"
-    ],
-    "dryness": [
-        "Ceramides",
-        "Squalane",
-        "Shea Butter",
-        "Hyaluronic Acid",
-        "Sodium Hyaluronate",
-        "Glycerin",
-        "Beta-Glucan",
-        "Panthenol (Vitamin B5)",
-        "Urea",
-        "Royal Jelly",
-        "Noni Extract",
-        "Jojoba Oil",
-        "Avocado Oil"
-    ],
-    "oily skin": [
-        "Niacinamide",
-        "Salicylic Acid",
-        "Clay (Kaolin, Bentonite)",
-        "Zinc",
-        "L-Carnitine",
-        "Green Tea Extract",
-        "Tea Tree Oil",
-        "Witch Hazel"
-    ],
-    "sensitivity": [
-        "Centella Asiatica",
-        "Panthenol",
-        "Madecassoside",
-        "Allantoin",
-        "Colloidal Oatmeal",
-        "Bisabolol",
-        "Green Tea Extract",
-        "Aloe Vera",
-        "Mugwort (Artemisia)",
-        "Heartleaf (Houttuynia Cordata)"
-    ],
-    "anti-aging": [
-        "Retinoids (Retinol, Retinal, Bakuchiol)",
-        "Peptides",
-        "Vitamin C",
-        "EGF (Epidermal Growth Factor)",
-        "Coenzyme Q10",
-        "Niacinamide",
-        "Fermented Ingredients",
-        "Adenosine",
-        "Ginseng Extract",
-        "Snail Mucin",
-        "Alpha Lipoic Acid"
-    ],
-    "dullness": [
-        "Vitamin C",
-        "AHAs (Glycolic Acid, Lactic Acid)",
-        "Niacinamide",
-        "PHA (Gluconolactone, Lactobionic Acid)",
-        "Fermented Ingredients (Galactomyces, Bifida)",
-        "Licorice Root",
-        "Rice Bran Extract",
-        "Pearl Extract"
-    ],
-    "blackheads": [
-        "Salicylic Acid",
-        "Clay",
-        "Charcoal",
-        "Lactic Acid",
-        "PHA (Polyhydroxy Acids)",
-        "Enzymes (Papain, Bromelain)",
-        "Willow Bark Extract"
-    ],
-    "dehydration": [
-        "Hyaluronic Acid",
-        "Sodium Hyaluronate",
-        "Beta-Glucan",
-        "Glycerin",
-        "Aloe Vera",
-        "Tremella Mushroom Extract",
-        "Seaweed Extract",
-        "Propolis",
-        "Noni Extract"
-    ],
-    "redness/rosacea": [
-        "Azelaic Acid",
-        "Centella Asiatica",
-        "Niacinamide",
-        "Green Tea Extract",
-        "Allantoin",
-        "Bisabolol",
-        "Heartleaf (Houttuynia Cordata)",
-        "Beta-Glucan",
-        "Mugwort (Artemisia)"
-    ],
-    "dark circles": [
-        "Retinal",
-        "Peptides",
-        "Caffeine",
-        "Niacinamide",
-        "Vitamin K",
-        "Ginseng Extract",
-        "Snail Mucin",
-        "Brightening Ferments (like Galactomyces)",
-        "Licorice Root",
-        "Ceramides",
-        "Propolis",
-        "Haloxyl"
-    ],
-    "uneven texture": [
-        "Glycolic Acid",
-        "Retinol",
-        "Lactic Acid",
-        "PHA (Polyhydroxy Acids)",
-        "Enzymes (Papain, Bromelain)"
-    ],
-    "sun damage": [
-        "Vitamin C",
-        "Niacinamide",
-        "Peptides",
-        "Resveratrol",
-        "Ferulic Acid",
-        "Green Tea Extract",
-        "Sunscreen Filters (Zinc Oxide, Titanium Dioxide)"
-    ],
-    "pores": [
-        "Niacinamide",
-        "Salicylic Acid",
-        "Clay",
-        "Retinal",
-        "PHA",
-        "Witch Hazel"
-    ],
-    "sun protection": [
-        "Zinc Oxide",
-        "Titanium Dioxide",
-        "Tinosorb S (Bemotrizinol)",
-        "Tinosorb M (Bisoctrizole)",
-        "Mexoryl SX (Ecamsule)",
-        "Mexoryl XL (Drometrizole Trisiloxane)",
-        "Uvinul A Plus (Diethylamino Hydroxybenzoyl Hexyl Benzoate)",
-        "Uvinul T 150 (Ethylhexyl Triazone)",
-        "Avobenzone",
-        "Octocrylene",
-        "Homosalate",
-        "Octisalate",
-        "Oxybenzone",
-        "Vitamin E (Tocopherol)",
-        "Resveratrol",
-        "Polypodium Leucotomos Extract",
-        "Green Tea Extract"
-    ]
-}
->>>>>>> 1e102122
+}